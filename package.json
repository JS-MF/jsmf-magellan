{
  "name": "jsmf-magellan",
<<<<<<< HEAD
  "version": "0.2.1",
=======
  "version": "0.4.0",
>>>>>>> es2015
  "description": "Navigation module for jsmf",
  "main": "index.js",
  "directories": {
    "test": "test"
  },
  "scripts": {
    "test": "mocha --recursive"
  },
  "repository": {
    "type": "git",
    "url": "git@git.list.lu:jsmf/jsmf-magellan.git"
  },
  "keywords": [
    "Modelling",
    "Model-Driven",
    "Engineering",
    "Model",
    "Transformation",
    "Model",
    "Management"
  ],
  "author": "Nicolas Biri <nicolas.biri@list.lu> (http://www.list.lu/)",
  "license": "MIT",
  "dependencies": {
<<<<<<< HEAD
    "lodash": "^4.1.0",
    "jsmf-core": "git+ssh://git@git.list.lu:jsmf/jsmf-core.git#0.6.0"
=======
    "lodash": "~3.10.1",
    "jsmf-core": "git+ssh://git@git.list.lu:jsmf/jsmf-core.git"
>>>>>>> bfe7a389
  },
  "devDependencies": {
    "should": "^7.1.1"
  }
}<|MERGE_RESOLUTION|>--- conflicted
+++ resolved
@@ -1,10 +1,6 @@
 {
   "name": "jsmf-magellan",
-<<<<<<< HEAD
-  "version": "0.2.1",
-=======
   "version": "0.4.0",
->>>>>>> es2015
   "description": "Navigation module for jsmf",
   "main": "index.js",
   "directories": {
@@ -29,13 +25,8 @@
   "author": "Nicolas Biri <nicolas.biri@list.lu> (http://www.list.lu/)",
   "license": "MIT",
   "dependencies": {
-<<<<<<< HEAD
     "lodash": "^4.1.0",
     "jsmf-core": "git+ssh://git@git.list.lu:jsmf/jsmf-core.git#0.6.0"
-=======
-    "lodash": "~3.10.1",
-    "jsmf-core": "git+ssh://git@git.list.lu:jsmf/jsmf-core.git"
->>>>>>> bfe7a389
   },
   "devDependencies": {
     "should": "^7.1.1"
