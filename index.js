--- conflicted
+++ resolved
@@ -40,16 +40,6 @@
 function _crawl(predicate, propertyFilter, continueWhenFound, method, entrypoints) {
     const ctx = {visited: new Set(), result: []}
     while (!(_.isEmpty(entrypoints))) {
-<<<<<<< HEAD
-        var current = entrypoints.pop();
-        var entrypoint = current.elem;
-        var depth = current.depth;
-        var children = [];
-        var found = false;
-        if (entrypoint !== undefined && !(_.includes(ctx.visited, entrypoint))) {
-            ctx.visited.push(entrypoint);
-            found = predicate(entrypoint);
-=======
         const current = entrypoints.pop()
         const entrypoint = current.elem
         const depth = current.depth
@@ -58,7 +48,6 @@
         if (entrypoint !== undefined && !ctx.visited.has(entrypoint)) {
             ctx.visited.add(entrypoint)
             found = predicate(entrypoint)
->>>>>>> 69601da6
             if (found) {
                 ctx.result.push(entrypoint)
                 if (stopOnFirst(method)) { return ctx }
@@ -98,30 +87,11 @@
     if (_.isEmpty(me)) {
         const os = _(model.modellingElements).values().flatten().value()
         if (!strict)  {
-<<<<<<< HEAD
-            return _.filter(os, function (x) {
-                return _.includes(x.conformsTo().getInheritanceChain(), cls)
-            });
-=======
             return _.filter(os, x => _.includes(x.conformsTo().getInheritanceChain(), cls))
->>>>>>> 69601da6
         } else {
             return x.conformsTo().__name === cls.__name
         }
     } else if (!strict) {
-<<<<<<< HEAD
-        var clss = _.flatten(_.values(me));
-        var subOfCls = _.map(
-            _.filter(clss, function(x) {
-                return (x.getInheritanceChain !== undefined)
-                  && _.includes(x.getInheritanceChain(), cls);
-            }),
-            '__name');
-        return _.flatten(_.map(
-              subOfCls,
-              function(x) {return model.modellingElements[x] || [];})
-        );
-=======
         const clss = _(me).values().flatten().value()
         return _(clss).filter( x => (x.getInheritanceChain !== undefined)
                               && _.includes(x.getInheritanceChain(), cls))
@@ -129,7 +99,6 @@
                       .map(x => model.modellingElements[x] || [])
                       .flatten()
                       .value()
->>>>>>> 69601da6
     } else {
         return me[cls.__name]
     }
@@ -176,13 +145,8 @@
     }
 }
 
-<<<<<<< HEAD
-function followEntry(e, p) {
-    return {elem: e, path: p.slice()};
-=======
 function followEntry(elem, path) {
     return {elem, path}
->>>>>>> 69601da6
 }
 
 function _follow(predicate, method, targetOnly, entrypoints) {
@@ -196,20 +160,12 @@
             if (stopOnFirst(method)) { return acc }
         }
         if (!(_.isEmpty(path))) {
-<<<<<<< HEAD
-            var pathElement = path.pop();
-            if (typeof(pathElement) === 'string') {
-                var values = getValue(entrypoint[pathElement]);
-                if (values === undefined) {
-                    values = getValue(entrypoint[pathElement[0]]);
-=======
             const pathElement = path.pop()
             if (_.isString(pathElement)) {
                 let values = getValue(entrypoint[pathElement])
                 const getterName = 'get' + pathElement[0].toUpperCase()
                 if (values === undefined) {
                     values = getValue(entrypoint[getterName])
->>>>>>> 69601da6
                 }
                 if (values === undefined) {
                     throw new Error(`Unsuppported method ${pathElement} for object ${entrypoint}`)
@@ -240,13 +196,7 @@
  * @param {Class} cls - The expected Class.
  */
 function hasClass(cls) {
-<<<<<<< HEAD
-  return function(x) {
-      return _.includes(x.conformsTo().getInheritanceChain(), cls)
-  };
-=======
   return (x => _.includes(x.conformsTo().getInheritanceChain(), cls))
->>>>>>> 69601da6
 }
 
 
@@ -261,17 +211,10 @@
  * for a given clas, follows only the references provided in the corresponding map entry.
  */
 function referenceMap(x) {
-<<<<<<< HEAD
-    return function(e, ref) {
-        var hierarchy = e.conformsTo().getInheritanceChain();
-        return _.some(hierarchy, function(c) { return _.includes(x[c.__name], ref); });
-    };
-=======
     return ((e, ref) => {
         const hierarchy = e.conformsTo().getInheritanceChain()
         return _.some(hierarchy, c => _.includes(x[c.__name], ref))
     })
->>>>>>> 69601da6
 }
 
 /******************
@@ -299,19 +242,11 @@
 const BFS_First = Symbol('BFS_First')
 
 function isDFS(m) {
-<<<<<<< HEAD
-    return _.includes([DFS_All, DFS_First], m);
-}
-
-function stopOnFirst(m) {
-    return _.includes([DFS_First, BFS_First], m);
-=======
     return _.includes([DFS_All, DFS_First], m)
 }
 
 function stopOnFirst(m) {
     return _.includes([DFS_First, BFS_First], m)
->>>>>>> 69601da6
 }
 
 module.exports = {
